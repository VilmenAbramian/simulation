from dataclasses import dataclass
import logging
from typing import Callable, Literal
import uuid
import colorama


class ColoredFormatter(logging.Formatter):
    """
    Форматтер, выводит записи лога в консоль цветом, зависящим от уровня.

    Основа кода взята отсюда:
    https://alexandra-zaharia.github.io/posts/make-your-own-custom-color-formatter-with-python-logging
    """

    # Цвета по-умолчанию
    DEFAULT_COLORS = {
        logging.DEBUG: colorama.Fore.LIGHTBLACK_EX,
        logging.INFO: colorama.Fore.GREEN,
        logging.WARN: colorama.Fore.YELLOW,
        logging.ERROR: colorama.Fore.RED + colorama.Style.BRIGHT,
        logging.CRITICAL:
            colorama.Back.RED + colorama.Fore.WHITE + colorama.Style.BRIGHT,
    }

    def __init__(
        self, 
        fmt: str, 
        style: Literal['{', '%', '$'] = '%', 
        colors: dict[int, str] | None = None,
        **kwargs
    ):
        super().__init__(fmt=fmt, style=style, **kwargs)  # type: ignore
        colors = colors or {}  # Если colors = None, то присвоить {} 
        self.FORMATS = {
            level: logging.Formatter(
                colors.get(level, ColoredFormatter.DEFAULT_COLORS[level]) +
                fmt + colorama.Style.RESET_ALL,
                style=style  # type: ignore
            )
            for level in ColoredFormatter.DEFAULT_COLORS.keys()
        }

    def format(self, record):
        log_fmt: logging.Formatter = self.FORMATS[record.levelno]
        return log_fmt.format(record)


# Формат вывода по-умолчанию. Используются часть стандартных полей,
# а также два дополнительных, которые добавляются классом ModelLogger:
#
# - simTime: модельное время
# - runId: идентификатор запуска модели
#
# Пример строки в журнале:
# 000123.456000 [DEBUG   ] model (R:972274) (simulator.py:run) - a message

MODEL_LOGGER_FORMAT = (
    "{simTime:013.06f} [{levelname:8s}] {name} (R:{runId}) "
    "({filename}:{funcName}) - {message}"
)


@dataclass
class ModelLoggerConfig:
    """Настройки модельного логгера."""
    fmt: str = MODEL_LOGGER_FORMAT       # формат-строка логгера
    style: Literal['%', '{', '$'] = '{'  # стиль формат-строки логгера
    
<<<<<<< HEAD
    level: int = logging.CRITICAL     # уровень логгирования по-умолчанию
=======
    level: int = logging.DEBUG     # уровень логгирования по-умолчанию
>>>>>>> 1a5fc645
    
    use_console: bool = False      # логгировать ли в консоль
    colored_console: bool = True  # использовать ли цветной вывод в консоль

    # Кастомные цвета (ключ - уровень логгирования, значение - цвет).
    # Если не заданы, используются значения по-умолчанию из ColoredFormatter.
    console_colors: dict[int, str] | None = None

    # Уровень логгирования в консоль, если не задан - использовать level
    console_level: int = 0

    # Имя лог-файла (без runId). Если не задан, логгирования в файл не будет.
    file_name: str | None = 'results/logs/RFIDlog.txt'
    
    # Уровень логгирования в файл, если не задан - использовать level
    file_level: int = 0
    
    # Разделитель между именем файла и runId (file_name<SEP>runId.log)
    file_name_sep: str = "_"

    # Формировать имя файла без run_id. Удобно для отладки модели.
    file_name_no_run_id: bool = False


class ModelLogger:
    """
    Логгер для моделей.

    В дополнение к стандартному логгеру, предоставляет дополнительные поля
    к строке формата:

    - simTime: модельное время
    - runId: идентификатор запуска модели (уникальный номер)

    Проксирует вызовы записи в лог (debug, info, warning, error, critical,
    log, exception), добавляет новые поля. В качестве имени логгера использует
    название модели, которое передается в конструкторе.

    Для повышения производительности желательно передавать сообщения в лог
    не в виде сформированной строки, а через формат-строку. То есть вместо

        `debug(f"variable = {value_of_x}")` 

    использовать вызов 

        `debug("variable = %d", value_of_x)`
    
    В первом случае строка будет строиться независимо от того, будет ли это
    сообщение выводиться в лог (например, если уровень логгирования - WARNING).
    Во втором случае строка будет формироваться только при реальной записи
    в журнал.

    Конфигурирование логгера производится в методе `setup()`, все параметры
    передаются через объект типа `ModelLoggerConfig`. 

    Если включена запись в файл с именем "logname.log", реально будет
    записывать в файл с именем "logname_<runId>.log". Имя файла можно задать
    без ".log", тогда идентификатор запуска будет просто добавлен в конце.
    Вывод в консоль по-умолчанию делает цветным, используя ColoredFormatter.
    """
    def __init__(
        self, 
        model_name: str = '', 
        time_getter: Callable[[], float] | None = None,
        run_id: int | None = None
    ):
        """Конструктор.

        Args:
            model_name: название модели
            time_getter: функция получения модельного времени
            run_id: идентификатор запуска
        """
        self._logger = logging.getLogger(model_name)
        self.time_getter = time_getter or (lambda: 0)
        self._run_id: int = run_id or uuid.uuid4().int % 1_000_000
        self._setup_was_called: bool = False
    
    def set_time_getter(self, fn: Callable[[], float]) -> None:
        """Настроить функцию получения модельного времени."""
        self.time_getter = fn
    
    def set_run_id(self, run_id: int) -> None:
        self._run_id = run_id
    
    def setup(
        self, 
        config: ModelLoggerConfig | None = None, 
        force_run: bool = False
    ) -> None:
        """
        Настроить логгер.

        По-умолчанию, повторные вызовы метода setup() игнорируются. Причина:
        в коде запуска ядра есть вызов `setup()` с параметрами по-умолчанию. 
        Он должен происходить, если ранее логгер не был настроен явно,
        с кастомной конфигурацией.

        Можно заставить метод выполниться повторно, передав force_run = True.

        Args:
            config (ModelLoggerConfig): конфигурация логгера
            force_run (bool): выполнить, даже если ранее логгер был настроен
        """
        if self._setup_was_called and not force_run:
            return
        
        config = config or ModelLoggerConfig()
        self._logger.handlers = []
        if config.use_console:
            if config.colored_console:
                c_formatter = ColoredFormatter(
                    config.fmt, 
                    style=config.style,
                    colors=config.console_colors
                )
            else:
                c_formatter = logging.Formatter(config.fmt, style=config.style)
            s_handler = logging.StreamHandler()
            s_handler.setLevel(config.console_level or config.level)     
            s_handler.setFormatter(c_formatter)
            self._logger.addHandler(s_handler)

        if config.file_name is not None:
            f_formatter = logging.Formatter(config.fmt, style=config.style)
            
            # Строим имя файла
            if config.file_name_no_run_id:
                file_name = config.file_name
            else:
                file_name = ModelLogger.build_file_name(
                    config.file_name, 
                    self._run_id
                )
            
            # Каждый запуск создает отдельный файл, поэтому режим = 'w'
            f_handler = logging.FileHandler(file_name,  mode = 'w')
            f_handler.setLevel(config.file_level or config.level)
            f_handler.setFormatter(f_formatter)
            self._logger.addHandler(f_handler)

        self._logger.propagate = False
        self._logger.setLevel(config.level)
        
        # Отменчаем, что настройка была выполнена.
        self._setup_was_called = True
    
    def _get_extra(self):
        return {
            "simTime": self.time_getter(),
            "runId": self._run_id,
        }

    def debug(self, msg, *args, **kwargs):
        self._logger.debug(
            msg, *args, **kwargs, 
            extra=self._get_extra(),
            stacklevel=2,  # skip this (ModelLogger.xxx()) function
        )

    def info(self, msg, *args, **kwargs):
        self._logger.info(
            msg, *args, **kwargs, 
            extra=self._get_extra(),
            stacklevel=2,  # skip this (ModelLogger.xxx()) function
        )
    
    def warning(self, msg, *args, **kwargs):
        self._logger.warning(
            msg, *args, **kwargs, 
            extra=self._get_extra(),
            stacklevel=2,  # skip this (ModelLogger.xxx()) function
        )
    
    def error(self, msg, *args, **kwargs):
        self._logger.error(
            msg, *args, **kwargs,
            extra=self._get_extra(),
            stacklevel=2,  # skip this (ModelLogger.xxx()) function
        )
    
    def critical(self, msg, *args, **kwargs):
        self._logger.critical(
            msg, *args, **kwargs,
            extra=self._get_extra(),
            stacklevel=2,  # skip this (ModelLogger.xxx()) function
        )

    def log(self, level: int, msg, *args, **kwargs):
        self._logger.log(
            level, msg, *args, **kwargs,
            extra=self._get_extra(),
            stacklevel=2,  # skip this (ModelLogger.xxx()) function
        )
    
    def exception(self, msg, *args, **kwargs):
        self._logger.exception(
            msg, *args, **kwargs,
            extra=self._get_extra(),
            stacklevel=2,  # skip this (ModelLogger.xxx()) function
        )
    
    @staticmethod
    def build_file_name(file_name: str, run_id: int, sep: str = "_"):
        """Построить имя файла.
        
        Если file_name имеет вид "something.log", а run_id равен 123, 
        то результат будет "something_123.log".
        
        Если file_name имеет вид "something" (без расширения), то результат
        будет "something_123". Если расширение есть, но не равно "log",
        то оно не считается (то есть будет "something.ext_123").
        """
        file_name = file_name.strip()
        ext_pos = file_name.rfind('.')
        if ext_pos >= 0 and file_name[ext_pos+1:].lower() == "log":
            return file_name[:ext_pos] + sep + str(run_id) + file_name[ext_pos:]
        return file_name + sep + str(run_id)<|MERGE_RESOLUTION|>--- conflicted
+++ resolved
@@ -67,11 +67,7 @@
     fmt: str = MODEL_LOGGER_FORMAT       # формат-строка логгера
     style: Literal['%', '{', '$'] = '{'  # стиль формат-строки логгера
     
-<<<<<<< HEAD
     level: int = logging.CRITICAL     # уровень логгирования по-умолчанию
-=======
-    level: int = logging.DEBUG     # уровень логгирования по-умолчанию
->>>>>>> 1a5fc645
     
     use_console: bool = False      # логгировать ли в консоль
     colored_console: bool = True  # использовать ли цветной вывод в консоль
